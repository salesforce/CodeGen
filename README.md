--- conflicted
+++ resolved
@@ -17,11 +17,7 @@
 
 **May 2023**
 
-<<<<<<< HEAD
-To run `codegn-6b-mono` you can use the demo at [replicate](https://replicate.com/salesforce/codgen).
-=======
 **CodeGen2.0** released with strong infill sampling capability.
->>>>>>> 4ded15ee
 
 **March 2022**
 
